package tickle

import (
	"fmt"
	"runtime/debug"
	"time"

	"log"

	"github.com/ninja-software/terror"
)

<<<<<<< HEAD
const Version = "v1.1.1"
=======
const version = "v1.2.0"

// MinDurationOverride override mininum 10 seconds per loop
var MinDurationOverride = false
>>>>>>> 087d24ab

// Tickle contain the information that the tickle inner settings
type Tickle struct {
	Name string // name of the scheduled task

	FuncTask     Task     // function to be executed on regular interval
	FuncClean    Clean    // function to run when error occurred (optional)
	FuncRecovery Recovery // function to run when panic occurred (optional)

	Count        int // number of times this been triggered
	CountFail    int // number of failed trigger
	CountSuccess int // number of successful trigger

	LastError *error     // what is the task's last error
	LastTick  *time.Time // when is the task last ran (Note: changing will not affect the ticker)
	NextTick  *time.Time // when the next TaskRun() will be triggered (Note: changing will not affect the ticker)
	StartedAt *time.Time // when the tick was started (Note: changing will not affect the ticker)

	// time allowed to run in a range (inclusive)   -----[      ]-----    [ = open      ] = close
	TimeRangeOpen  time.Time // when the task is allowed to run after
	TimeRangeClose time.Time // when the task is allowed to run before

	StopMaxInterval int // stops when maximum number of interval reached
	StopMaxError    int // stops when maximum number of consecutive error reached

	// internal
	intervalSecond float64      // how many seconds each interval the task will run at
	ticker         *time.Ticker // internal ticker
	timerTicker    *time.Timer  // timer that starts the ticker above
}

// Task uses user supplied function to run on interval
// It will returns the number of action/change/touch/created/update/delete performed and error status
type Task func() (int, error)

// Clean uses user supplied function to run clean from error
type Clean func(interface{}, error)

// Recovery uses user supplied function to run when panic occurred
type Recovery func(error)

// Start will begin the tickle
func (sc *Tickle) Start() {
	log.Printf("Start tickle (%s)\n", sc.Name)

	var duration time.Duration = time.Duration(float64(time.Second) * sc.intervalSecond)

	// remember
	now := time.Now()
	sc.StartedAt = &now
	next := now.Add(time.Duration(float64(time.Second) * sc.intervalSecond))
	sc.NextTick = &next

	sc.ticker = time.NewTicker(duration)
	done := make(chan bool, 1)
	go func(t *time.Ticker) {
		for {
			select {
			case <-t.C:
				sc.TaskRun()
			case <-done:
				log.Printf("Tickle ticker done. (%s)\n", sc.Name)
				return
			}
		}
	}(sc.ticker)
}

// TaskRun execute the function (task) it been assigned to
func (sc *Tickle) TaskRun() {
	// sanity check
	// too early
	if !sc.TimeRangeOpen.IsZero() && time.Now().Before(sc.TimeRangeOpen) {
		return
	}
	// too late
	if !sc.TimeRangeClose.IsZero() && time.Now().After(sc.TimeRangeClose) {
		return
	}
	// too many
	if sc.StopMaxInterval > 0 && sc.Count > sc.StopMaxInterval {
		return
	}
	// too error
	if sc.StopMaxError > 0 && sc.CountFail > sc.StopMaxError {
		return
	}

	// remember
	now := time.Now()
	sc.LastTick = &now
	next := now.Add(time.Duration(sc.intervalSecond) * time.Second)
	sc.NextTick = &next

	// recover from panic from FuncRecovery
	defer func() {
		if rec := recover(); rec != nil {
			message := "Tickle task panicked-panicked (" + sc.Name + ")"
			log.Println(message)
			strStack := string(debug.Stack())

			var err error
			switch v := rec.(type) {
			case error:
				err = v
			default:
				err = fmt.Errorf(message)
			}
			sc.LastError = &err

			log.Println("Tickle panic-panic recovered ("+sc.Name+"): ", err, "\n", strStack)
		}
	}()
	// recover from panic
	defer func() {
		if rec := recover(); rec != nil {
			message := "Tickle task panicked (" + sc.Name + ")"
			log.Println(message)
			strStack := string(debug.Stack())

			var err error
			switch v := rec.(type) {
			case error:
				err = v
			default:
				err = fmt.Errorf(message)
			}
			sc.LastError = &err

			log.Println("Tickle panic recovered ("+sc.Name+"): ", err, "\n", strStack)

			if sc.FuncRecovery != nil {
				sc.FuncRecovery(err)
			}
		}
	}()

	log.Printf("Tickle task run (%s)\n", sc.Name)
	defer func() {
		log.Printf("Tickle task exit (%s)\n", sc.Name)
	}()

	if sc.FuncTask == nil {
		err := fmt.Errorf("Tickle func is nil")
		log.Printf("Tickle task failed (%s)\n", sc.Name)
		terror.Echo(err)
		sc.LastError = &err
		sc.CountFail++
		sc.Count++
		return
	}

	dat, err := sc.FuncTask()
	if err != nil {
		log.Printf("Tickle task failed (%s)\n", sc.Name)
		terror.Echo(err)
		sc.LastError = &err
		sc.CountFail++

		if sc.FuncClean != nil {
			sc.FuncClean(dat, err)
		}
	} else {
		sc.CountSuccess++
		sc.LastError = nil
	}
	// inc by 1
	sc.Count++
}

// SetInterval change the ticker reoccuring time rate
func (sc *Tickle) SetInterval(interval time.Duration) error {
	if !MinDurationOverride && interval.Seconds() < 10 {
		return terror.New(fmt.Errorf("duration must be 10 seconds or above"), "")
	}

	sc.intervalSecond = float64(interval.Seconds())

	sc.Stop()
	sc.Start()

	return nil
}

// SetIntervalAt change the ticker interval and start at specified hour and minute of the day, using local timezone
func (sc *Tickle) SetIntervalAt(interval time.Duration, startHour, startMinute int) error {
	// _, offsetSecond := time.Now().Zone()
	loc := time.Local

	return sc.SetIntervalAtTimezone(interval, startHour, startMinute, loc)
}

// SetIntervalAtTimezone change the ticker interval and start at specified hour and minute of the day, with target timezone offset in minutes (Note: will auto stop and auto start after set)
func (sc *Tickle) SetIntervalAtTimezone(interval time.Duration, startHour, startMinute int, loc *time.Location) error {
	if !MinDurationOverride && interval.Seconds() < 10 {
		return terror.New(fmt.Errorf("duration must be 10 seconds or above"), "")
	}
	if startHour < -1 || startHour > 23 {
		return terror.New(fmt.Errorf("startHour must be range of -1..23"), "")
	}
	if startMinute < -1 || startMinute > 59 {
		return terror.New(fmt.Errorf("startMinute must be range of -1..59"), "")
	}

	if sc.ticker != nil {
		sc.Stop()
	}
	if sc.timerTicker != nil {
		sc.timerTicker.Stop()
	}

	now := time.Now()

	// start time, st
	st := now.UTC()

	if startHour == -1 && startMinute == -1 {
		fmt.Println("course 1")
		// start next minute
		st = st.Truncate(time.Minute)

		// if now is after next start time, make it next minute
		if now.After(st) {
			st = st.Add(time.Minute)
		}

	} else if startHour == -1 && startMinute > -1 {
		fmt.Println("course 2")
		// start beginning of next hour at matching minute
		st = st.Truncate(time.Hour)
		st = st.Add(time.Minute * time.Duration(startMinute))

		// if now is after next start time, make it next hour
		if now.After(st) {
			st = st.Add(time.Hour)
		}

	} else if startHour > -1 {
		fmt.Println("course 3")
		// start beginning of next matching hour at matching minute
		// or if startMinute == -1, then minute at 0
		if startMinute == -1 {
			startMinute = 0
		}
		st = time.Date(st.Year(), st.Month(), st.Day(), startHour, startMinute, 0, 0, loc)

		// if now is after next start time, make it next day
		if now.After(st) {
			st = st.Add(time.Hour * 24)
			fmt.Println(21, st)
		}

	} else {
		fmt.Println("course 5")
		// it shouldn't reach here
		return terror.New(fmt.Errorf("unknown condition"), "")
	}

	sc.StartedAt = &st
	sc.NextTick = &st
	sc.intervalSecond = float64(interval.Seconds())
	startInDuration := st.Sub(now)

	log.Printf("Set tickle (%s). Starts at %s (interval %s)\n", sc.Name, startInDuration.String(), interval.String())

	a := time.AfterFunc(startInDuration, func() {
		sc.TaskRun()
		sc.Start()
	})
	sc.timerTicker = a

	return nil
}

// SetTimeOpen change the time range that task would run
func (sc *Tickle) SetTimeOpen(y, m, d, h, min, s int) error {
	if m < 1 || m > 12 {
		return terror.New(fmt.Errorf("wrong month number %d", m), "")
	}

	mth := time.Month(m)
	sc.TimeRangeOpen = time.Date(y, mth, d, h, min, s, 0, time.Local)

	sc.Stop()
	sc.Start()

	return nil
}

// SetTimeClose change the time range that task would not run
func (sc *Tickle) SetTimeClose(y, m, d, h, min, s int) error {
	if m < 1 || m > 12 {
		return terror.New(fmt.Errorf("wrong month number %d", m), "")
	}

	mth := time.Month(m)
	sc.TimeRangeClose = time.Date(y, mth, d, h, min, s, 0, time.Local)

	sc.Stop()
	sc.Start()

	return nil
}

// CounterReset reset all counters to zero
func (sc *Tickle) CounterReset() {
	sc.Count = 0
	sc.CountFail = 0
	sc.CountSuccess = 0
}

// Stop will halt the tickle
func (sc *Tickle) Stop() {
	log.Println("Stop tickle")

	// reset the time info
	sc.StartedAt = nil
	sc.NextTick = nil

	sc.ticker.Stop()
}

// New makes creating tickle easily
func New(
	taskName string, // name of the task to identify, please make it unique
	timeSecond float64, // interval in seconds
	funcTask Task, //  function for task to execute
) *Tickle {
	if !MinDurationOverride && timeSecond < 10 {
		panic("cannot be less than 10 seconds for interval")
	}
	if timeSecond < 0 {
		panic("must be larger than 0 second for interval")
	}
	if funcTask == nil {
		panic("task must be given")
	}

	tk := &Tickle{
		Name:            taskName,
		FuncTask:        funcTask,
		intervalSecond:  timeSecond,
		StopMaxInterval: 2147483647, // ~68 years if triggered every second
	}

	return tk
}<|MERGE_RESOLUTION|>--- conflicted
+++ resolved
@@ -10,14 +10,10 @@
 	"github.com/ninja-software/terror"
 )
 
-<<<<<<< HEAD
-const Version = "v1.1.1"
-=======
-const version = "v1.2.0"
+const Version = "v1.2.0"
 
 // MinDurationOverride override mininum 10 seconds per loop
 var MinDurationOverride = false
->>>>>>> 087d24ab
 
 // Tickle contain the information that the tickle inner settings
 type Tickle struct {
