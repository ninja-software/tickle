--- conflicted
+++ resolved
@@ -10,11 +10,7 @@
 	"github.com/ninja-software/terror"
 )
 
-<<<<<<< HEAD
-const Version = "v1.2.0"
-=======
 const Version = "v1.2.1"
->>>>>>> 893e6935
 
 // MinDurationOverride override mininum 10 seconds per loop
 var MinDurationOverride = false
